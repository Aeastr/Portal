<div align="center">
  <img width="200" height="200" src="/Resources/icon/icon.png" alt="Portal Logo">
  <h1><b>Portal</b></h1>
  <p>
    Portal is a SwiftUI package for seamless element transitions between views—including across sheets and navigation pushes (NavigationStack, .navigationDestination, etc)—using a portal metaphor for maximum flexibility.
    <br>
    <i>Compatible with iOS 17.0 and later*</i>
  </p>
</div>

<p align="center">
<<<<<<< HEAD
    <a href="https://www.apple.com/macos/"><img src="https://badgen.net/badge/macOS/14+/blue" alt="macOS"></a>
    <a href="https://developer.apple.com/xcode/"><img src="https://badgen.net/badge/Xcode/15+/blue" alt="Xcode"></a>
    <a href="https://swift.org"><img src="https://badgen.net/badge/Swift/5.9/orange" alt="Swift Version"></a>
    <a href="https://brew.sh"><img src="https://badgen.net/badge/Homebrew/required/yellow" alt="Homebrew"></a>
    <a href="LICENSE.md"><img src="https://badgen.net/badge/License/MIT/green" alt="License: MIT"></a>
</p>
=======
  <a href="https://developer.apple.com/ios/"><img src="https://img.shields.io/badge/iOS-17%2B-purple.svg" alt="iOS 17+"></a>
  <a href="https://swift.org/"><img src="https://img.shields.io/badge/Swift-6.0-orange.svg" alt="Swift 6.0"></a>
  <a href="LICENSE"><img src="https://img.shields.io/badge/License-MIT-green.svg" alt="License: MIT"></a>
</p>

<div align="center">
  <img width="600" src="/Resources/examples/example1.gif" alt="Portal Demo">
</div>
>>>>>>> da878198


<<<<<<< HEAD
![Example](/assets/demo.gif)
=======
## Installation
>>>>>>> da878198

Add Portal to your project using Swift Package Manager:

```swift
dependencies: [
    .package(url: "https://github.com/Aeastr/Portal", from: "4.0.0")
]
```

> Targeting iOS 15/16? Pin your dependency to `v2.1.0` or the `legacy/ios15` branch.

## Documentation & Wiki

The [Portal Wiki](https://github.com/Aeastr/Portal/wiki) has the detailed docs - full API references, guides, and explanations.

<<<<<<< HEAD
Portal uses a hybrid documentation approach to provide the best developer experience:

- **Inline DocC comments** - Rich documentation that appears directly in Xcode while coding, providing immediate context and autocomplete assistance
- **Comprehensive wiki** - Extensive guides, examples, and deep-dive explanations available at the [Portal Wiki](https://github.com/Aeastr/Portal/wiki)

This approach keeps the codebase clean and focused while ensuring developers have both quick inline help and comprehensive resources when needed. 
=======
The wiki is included as a git submodule at `/wiki`, so you get all the docs when you clone. Great for offline reference and LLMs.
>>>>>>> da878198


## Features

- **Seamless Transitions**  
  Effortlessly animate floating overlays between source and destination views using simple view modifiers.

- **PortalFlowingHeader**  
  Smooth, scroll-based header transitions where content flows from the scroll view into the navigation bar. Perfect for polished, native-feeling iOS experiences. (iOS 18.0+)

- **Works with Standard Presentations**  
  Fully compatible with SwiftUI's built-in presentation methods like `.sheet` and `.navigationDestination`.

- **Flexible Anchoring**  
  Mark any view as a portal source or destination, keyed by static IDs or `Identifiable` items.

- **Easy Integration**  
  Install `PortalContainer` once at your root view and every sheet/navigation stack automatically gains portal support—no custom presentation code required.

- **Customizable Animations**  
  Fine-tune transitions with `PortalTransitionConfig` and drive bespoke transition layers via the `AnimatedPortalLayer` protocol.

- **Modern SwiftUI Support**  
  Built for iOS 17+ with the latest SwiftUI APIs and animation completion criteria

- **Debug Overlays**
  Visual indicators in DEBUG builds showing portal sources, destinations, and animation states. Zero overhead in Release builds.

- **Structured Logging**
  Built-in diagnostics via [LogOutLoud](https://github.com/Aeastr/LogOutLoud) integration. See the [Debugging Guide](https://github.com/Aeastr/Portal/wiki/Debugging) for details.
  
## Package Targets

- **`Portal`** – Core transition system using standard SwiftUI APIs. Separate view instances allow different sizes at source/destination. **✅ App Store safe.**

- **`PortalPrivate`** – Portal transitions powered by view mirroring. Single shared instance with perfect state preservation but same-size constraint. **⚠️ Private API (obfuscated).**

- **`PortalView`** – Low-level `_UIPortalView` wrapper for direct UIKit integration. **⚠️ Private API (obfuscated).**

**For most users:** Just `import Portal`. The other targets are experimental and intended for advanced scenarios requiring view instance sharing.


## Examples

Each target includes example implementations:

| **Portal** | **PortalPrivate** | **PortalView** |
|:---|:---|:---|
| [Static ID](Sources/Portal/Examples/PortalExample_StaticID.swift) | [Static ID](Sources/PortalPrivate/Examples/PortalExample_StaticID.swift) | [UIPortalView Example](Sources/PortalView/UIPortalViewExample.swift) |
| [Card Grid](Sources/Portal/Examples/PortalExample_CardGrid.swift) | [Card Grid](Sources/PortalPrivate/Examples/PortalExample_CardGrid.swift) | |
| [List](Sources/Portal/Examples/PortalExample_List.swift) | [List](Sources/PortalPrivate/Examples/PortalExample_List.swift) | |
| [Comparison](Sources/Portal/Examples/PortalExample_Comparison.swift) | [Comparison](Sources/PortalPrivate/Examples/PortalExample_Comparison.swift) | |

## Contributing & Support

Contributions are welcome! Please feel free to submit a Pull Request. See the [Contributing Guide](CONTRIBUTING.md) for details.

This project is released under the [MIT License](LICENSE.md). If you like Portal, please give it a ⭐️.

## Where to find me:  
- here, obviously.  
- [Twitter](https://x.com/AetherAurelia)  
- [Threads](https://www.threads.net/@aetheraurelia)  
- [Bluesky](https://bsky.app/profile/aethers.world)  
- [LinkedIn](https://www.linkedin.com/in/willjones24)

<p align="center">Built with 🍏🌀🚪 by Aether</p><|MERGE_RESOLUTION|>--- conflicted
+++ resolved
@@ -9,14 +9,6 @@
 </div>
 
 <p align="center">
-<<<<<<< HEAD
-    <a href="https://www.apple.com/macos/"><img src="https://badgen.net/badge/macOS/14+/blue" alt="macOS"></a>
-    <a href="https://developer.apple.com/xcode/"><img src="https://badgen.net/badge/Xcode/15+/blue" alt="Xcode"></a>
-    <a href="https://swift.org"><img src="https://badgen.net/badge/Swift/5.9/orange" alt="Swift Version"></a>
-    <a href="https://brew.sh"><img src="https://badgen.net/badge/Homebrew/required/yellow" alt="Homebrew"></a>
-    <a href="LICENSE.md"><img src="https://badgen.net/badge/License/MIT/green" alt="License: MIT"></a>
-</p>
-=======
   <a href="https://developer.apple.com/ios/"><img src="https://img.shields.io/badge/iOS-17%2B-purple.svg" alt="iOS 17+"></a>
   <a href="https://swift.org/"><img src="https://img.shields.io/badge/Swift-6.0-orange.svg" alt="Swift 6.0"></a>
   <a href="LICENSE"><img src="https://img.shields.io/badge/License-MIT-green.svg" alt="License: MIT"></a>
@@ -25,14 +17,9 @@
 <div align="center">
   <img width="600" src="/Resources/examples/example1.gif" alt="Portal Demo">
 </div>
->>>>>>> da878198
 
 
-<<<<<<< HEAD
-![Example](/assets/demo.gif)
-=======
 ## Installation
->>>>>>> da878198
 
 Add Portal to your project using Swift Package Manager:
 
@@ -48,16 +35,7 @@
 
 The [Portal Wiki](https://github.com/Aeastr/Portal/wiki) has the detailed docs - full API references, guides, and explanations.
 
-<<<<<<< HEAD
-Portal uses a hybrid documentation approach to provide the best developer experience:
-
-- **Inline DocC comments** - Rich documentation that appears directly in Xcode while coding, providing immediate context and autocomplete assistance
-- **Comprehensive wiki** - Extensive guides, examples, and deep-dive explanations available at the [Portal Wiki](https://github.com/Aeastr/Portal/wiki)
-
-This approach keeps the codebase clean and focused while ensuring developers have both quick inline help and comprehensive resources when needed. 
-=======
 The wiki is included as a git submodule at `/wiki`, so you get all the docs when you clone. Great for offline reference and LLMs.
->>>>>>> da878198
 
 
 ## Features
