--- conflicted
+++ resolved
@@ -50,55 +50,16 @@
     public var body: some View {
         content
             .onAppear {
-<<<<<<< HEAD
-    #if canImport(UIKit)
-                if overlayTrigger == .onAppear || overlayTrigger == .both {
-                    print("[PortalContainer] onAppear: Adding overlay window (trigger: \(overlayTrigger))")
-                    OverlayWindowManager.shared.addOverlayWindow(
-                        with: portalModel,
-                        hideStatusBar: hideStatusBar
-                    )
-                }
-    #endif
-            }
-            .onDisappear {
-    #if canImport(UIKit)
-                if overlayTrigger == .onAppear || overlayTrigger == .both {
-                    print("[PortalContainer] onDisappear: Removing overlay window (trigger: \(overlayTrigger))")
-                    OverlayWindowManager.shared.removeOverlayWindow()
-                }
-    #endif
-            }
-            .onChange(of: scene) { newValue in
-    #if canImport(UIKit)
-                if (overlayTrigger == .onSceneActive || overlayTrigger == .both),
-                   newValue == .active {
-                    print("[PortalContainer] scene became active: Adding overlay window (trigger: \(overlayTrigger))")
-                    OverlayWindowManager.shared.addOverlayWindow(
-                        with: portalModel,
-                        hideStatusBar: hideStatusBar
-                    )
-                } else if (overlayTrigger == .onSceneActive || overlayTrigger == .both),
-                          newValue != .active {
-                    print("[PortalContainer] scene became inactive: Removing overlay window (trigger: \(overlayTrigger))")
-                    OverlayWindowManager.shared.removeOverlayWindow()
-                }
-    #endif
-=======
                 setupWindow(scene)
             }
             .onChangeCompat(of: scene) { newValue in
                 setupWindow(newValue)
->>>>>>> f434d794
             }
             .environmentObject(portalModel)
     }
-
-<<<<<<< HEAD
     
-=======
     private func setupWindow(_ scenePhase: ScenePhase) {
-        #if canImport(UIKit)
+#if canImport(UIKit)
         if scenePhase == .active {
             OverlayWindowManager.shared.addOverlayWindow(
                 with: portalModel,
@@ -107,9 +68,8 @@
         } else {
             OverlayWindowManager.shared.removeOverlayWindow()
         }
-        #endif
+#endif
     }
->>>>>>> f434d794
 }
 
 /// Adds a portal container overlay to the view, optionally hiding the status bar.
